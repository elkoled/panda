// this is needed for 1 mbps support
#define CAN_QUANTA 8
#define CAN_SEQ1 6 // roundf(quanta * 0.875f) - 1;
#define CAN_SEQ2 1 // roundf(quanta * 0.125f);

#define CAN_PCLK 24000
// 333 = 33.3 kbps
// 5000 = 500 kbps
#define can_speed_to_prescaler(x) (CAN_PCLK / CAN_QUANTA * 10 / (x))

bool llcan_set_speed(CAN_TypeDef *CAN, uint32_t speed, bool loopback, bool silent) {
  // initialization mode
  CAN->MCR = CAN_MCR_TTCM | CAN_MCR_INRQ;
  while((CAN->MSR & CAN_MSR_INAK) != CAN_MSR_INAK);

  // set time quanta from defines
  CAN->BTR = (CAN_BTR_TS1_0 * (CAN_SEQ1-1)) |
            (CAN_BTR_TS2_0 * (CAN_SEQ2-1)) |
            (can_speed_to_prescaler(speed) - 1);

  // silent loopback mode for debugging
  if (loopback) {
    CAN->BTR |= CAN_BTR_SILM | CAN_BTR_LBKM;
  }
  if (silent) {
    CAN->BTR |= CAN_BTR_SILM;
  }

  // reset
  CAN->MCR = CAN_MCR_TTCM | CAN_MCR_ABOM;

  #define CAN_TIMEOUT 1000000
  int tmp = 0;
<<<<<<< HEAD
  bool ret = false;
  while((CAN->MSR & CAN_MSR_INAK) == CAN_MSR_INAK && tmp < CAN_TIMEOUT) tmp++;
=======
  while(((CAN->MSR & CAN_MSR_INAK) == CAN_MSR_INAK) && (tmp < CAN_TIMEOUT)) tmp++;
>>>>>>> 4886b6b9
  if (tmp < CAN_TIMEOUT) {
    ret = true;
  }

  return ret;
}

void llcan_init(CAN_TypeDef *CAN) {
  // accept all filter
  CAN->FMR |= CAN_FMR_FINIT;

  // no mask
  CAN->sFilterRegister[0].FR1 = 0;
  CAN->sFilterRegister[0].FR2 = 0;
  CAN->sFilterRegister[14].FR1 = 0;
  CAN->sFilterRegister[14].FR2 = 0;
  CAN->FA1R |= 1 | (1U << 14);

  CAN->FMR &= ~(CAN_FMR_FINIT);

  // enable certain CAN interrupts
  CAN->IER |= CAN_IER_TMEIE | CAN_IER_FMPIE0 |  CAN_IER_WKUIE;

  if (CAN == CAN1) {
    NVIC_EnableIRQ(CAN1_TX_IRQn);
    NVIC_EnableIRQ(CAN1_RX0_IRQn);
    NVIC_EnableIRQ(CAN1_SCE_IRQn);
  } else if (CAN == CAN2) {
    NVIC_EnableIRQ(CAN2_TX_IRQn);
    NVIC_EnableIRQ(CAN2_RX0_IRQn);
    NVIC_EnableIRQ(CAN2_SCE_IRQn);
#ifdef CAN3
  } else if (CAN == CAN3) {
    NVIC_EnableIRQ(CAN3_TX_IRQn);
    NVIC_EnableIRQ(CAN3_RX0_IRQn);
    NVIC_EnableIRQ(CAN3_SCE_IRQn);
#endif
  }
}

void llcan_clear_send(CAN_TypeDef *CAN) {
  CAN->TSR |= CAN_TSR_ABRQ0;
  CAN->MSR &= ~(CAN_MSR_ERRI);
  CAN->MSR = CAN->MSR;
}
<|MERGE_RESOLUTION|>--- conflicted
+++ resolved
@@ -31,12 +31,8 @@
 
   #define CAN_TIMEOUT 1000000
   int tmp = 0;
-<<<<<<< HEAD
   bool ret = false;
-  while((CAN->MSR & CAN_MSR_INAK) == CAN_MSR_INAK && tmp < CAN_TIMEOUT) tmp++;
-=======
   while(((CAN->MSR & CAN_MSR_INAK) == CAN_MSR_INAK) && (tmp < CAN_TIMEOUT)) tmp++;
->>>>>>> 4886b6b9
   if (tmp < CAN_TIMEOUT) {
     ret = true;
   }
