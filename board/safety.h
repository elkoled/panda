void safety_rx_hook(CAN_FIFOMailBox_TypeDef *to_push);
int safety_tx_hook(CAN_FIFOMailBox_TypeDef *to_send);
int safety_tx_lin_hook(int lin_num, uint8_t *data, int len);
int safety_ignition_hook();

typedef void (*safety_hook_init)(int16_t param);
typedef void (*rx_hook)(CAN_FIFOMailBox_TypeDef *to_push);
typedef int (*tx_hook)(CAN_FIFOMailBox_TypeDef *to_send);
typedef int (*tx_lin_hook)(int lin_num, uint8_t *data, int len);
<<<<<<< HEAD
typedef int (*ign_hook)();
=======
typedef int (*fwd_hook)(int bus_num, CAN_FIFOMailBox_TypeDef *to_fwd);
>>>>>>> ea1c1dca

typedef struct {
  safety_hook_init init;
  ign_hook ignition;
  rx_hook rx;
  tx_hook tx;
  tx_lin_hook tx_lin;
  fwd_hook fwd;
} safety_hooks;

// This can be set by the safety hooks.
int controls_allowed = 0;

// Include the actual safety policies.
#include "safety/safety_defaults.h"
#include "safety/safety_honda.h"
#include "safety/safety_toyota.h"
#include "safety/safety_gm.h"
#include "safety/safety_elm327.h"

const safety_hooks *current_hooks = &nooutput_hooks;

void safety_rx_hook(CAN_FIFOMailBox_TypeDef *to_push){
  current_hooks->rx(to_push);
}

int safety_tx_hook(CAN_FIFOMailBox_TypeDef *to_send) {
  return current_hooks->tx(to_send);
}

int safety_tx_lin_hook(int lin_num, uint8_t *data, int len){
  return current_hooks->tx_lin(lin_num, data, len);
}

<<<<<<< HEAD
// -1 = Disabled (Use GPIO to determine ignition)
// 0 = Off (not started)
// 1 = On (started)
int safety_ignition_hook() {
  return current_hooks->ignition();
=======
int safety_fwd_hook(int bus_num, CAN_FIFOMailBox_TypeDef *to_fwd) {
  return current_hooks->fwd(bus_num, to_fwd);
>>>>>>> ea1c1dca
}

typedef struct {
  uint16_t id;
  const safety_hooks *hooks;
} safety_hook_config;

#define SAFETY_NOOUTPUT 0
#define SAFETY_HONDA 1
#define SAFETY_TOYOTA 2
#define SAFETY_TOYOTA_NOLIMITS 0x1336
#define SAFETY_GM 3
#define SAFETY_HONDA_BOSCH 4
#define SAFETY_ALLOUTPUT 0x1337
#define SAFETY_ELM327 0xE327

const safety_hook_config safety_hook_registry[] = {
  {SAFETY_NOOUTPUT, &nooutput_hooks},
  {SAFETY_HONDA, &honda_hooks},
  {SAFETY_HONDA_BOSCH, &honda_bosch_hooks},
  {SAFETY_TOYOTA, &toyota_hooks},
  {SAFETY_TOYOTA_NOLIMITS, &toyota_nolimits_hooks},
  {SAFETY_GM, &gm_hooks},
  {SAFETY_ALLOUTPUT, &alloutput_hooks},
  {SAFETY_ELM327, &elm327_hooks},
};

#define HOOK_CONFIG_COUNT (sizeof(safety_hook_registry)/sizeof(safety_hook_config))

int safety_set_mode(uint16_t mode, int16_t param) {
  for (int i = 0; i < HOOK_CONFIG_COUNT; i++) {
    if (safety_hook_registry[i].id == mode) {
      current_hooks = safety_hook_registry[i].hooks;
      if (current_hooks->init) current_hooks->init(param);
      return 0;
    }
  }
  return -1;
}
<|MERGE_RESOLUTION|>--- conflicted
+++ resolved
@@ -7,11 +7,8 @@
 typedef void (*rx_hook)(CAN_FIFOMailBox_TypeDef *to_push);
 typedef int (*tx_hook)(CAN_FIFOMailBox_TypeDef *to_send);
 typedef int (*tx_lin_hook)(int lin_num, uint8_t *data, int len);
-<<<<<<< HEAD
 typedef int (*ign_hook)();
-=======
 typedef int (*fwd_hook)(int bus_num, CAN_FIFOMailBox_TypeDef *to_fwd);
->>>>>>> ea1c1dca
 
 typedef struct {
   safety_hook_init init;
@@ -46,16 +43,14 @@
   return current_hooks->tx_lin(lin_num, data, len);
 }
 
-<<<<<<< HEAD
 // -1 = Disabled (Use GPIO to determine ignition)
 // 0 = Off (not started)
 // 1 = On (started)
 int safety_ignition_hook() {
   return current_hooks->ignition();
-=======
+}
 int safety_fwd_hook(int bus_num, CAN_FIFOMailBox_TypeDef *to_fwd) {
   return current_hooks->fwd(bus_num, to_fwd);
->>>>>>> ea1c1dca
 }
 
 typedef struct {
