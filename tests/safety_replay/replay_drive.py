--- conflicted
+++ resolved
@@ -3,12 +3,8 @@
 import os
 from collections import Counter, defaultdict
 
-<<<<<<< HEAD
 from opendbc.safety import ALTERNATIVE_EXPERIENCE
 from panda.tests.libpanda import libpanda_py
-=======
-from panda.tests.libsafety import libsafety_py
->>>>>>> a82aa412
 from panda.tests.safety_replay.helpers import package_can_msg, init_segment
 
 # Define debug variables and their getter methods
