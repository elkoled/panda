--- conflicted
+++ resolved
@@ -109,11 +109,7 @@
   def setUp(self):
     self.packer = CANPackerPanda("nissan_leaf_2018_generated")
     self.safety = libpanda_py.libpanda
-<<<<<<< HEAD
-    self.safety.set_safety_hooks(Panda.SAFETY_NISSAN, Panda.FLAG_NISSAN_LEAF)
-=======
-    self.safety.set_safety_hooks(Safety.SAFETY_NISSAN, 0)
->>>>>>> 978ee190
+    self.safety.set_safety_hooks(Safety.SAFETY_NISSAN, NissanSafetyFlags.FLAG_NISSAN_LEAF)
     self.safety.init_tests()
 
   def _user_brake_msg(self, brake):
