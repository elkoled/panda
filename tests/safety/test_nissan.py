--- conflicted
+++ resolved
@@ -108,13 +108,8 @@
 
   def setUp(self):
     self.packer = CANPackerPanda("nissan_leaf_2018_generated")
-<<<<<<< HEAD
     self.safety = libpanda_py.libpanda
     self.safety.set_safety_hooks(Safety.SAFETY_NISSAN, NissanSafetyFlags.FLAG_NISSAN_LEAF)
-=======
-    self.safety = libsafety_py.libsafety
-    self.safety.set_safety_hooks(Safety.SAFETY_NISSAN, 0)
->>>>>>> a82aa412
     self.safety.init_tests()
 
   def _user_brake_msg(self, brake):
