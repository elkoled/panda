# python library to interface with panda
import os
import sys
import time
import usb1
import struct
import hashlib
import binascii
from functools import wraps, partial
from itertools import accumulate

from .base import BaseHandle
from .constants import FW_PATH, McuType
from .dfu import PandaDFU
from .isotp import isotp_send, isotp_recv
from .spi import PandaSpiHandle, PandaSpiException, PandaProtocolMismatch
from .usb import PandaUsbHandle
from .utils import logger

__version__ = '0.0.10'

CANPACKET_HEAD_SIZE = 0x6
DLC_TO_LEN = [0, 1, 2, 3, 4, 5, 6, 7, 8, 12, 16, 20, 24, 32, 48, 64]
LEN_TO_DLC = {length: dlc for (dlc, length) in enumerate(DLC_TO_LEN)}
PANDA_BUS_CNT = 3


def calculate_checksum(data):
  res = 0
  for b in data:
    res ^= b
  return res

def pack_can_buffer(arr, fd=False):
  snds = [b'']
  for address, dat, bus in arr:
    assert len(dat) in LEN_TO_DLC
    #logger.debug("  W 0x%x: 0x%s", address, dat.hex())

    extended = 1 if address >= 0x800 else 0
    data_len_code = LEN_TO_DLC[len(dat)]
    header = bytearray(CANPACKET_HEAD_SIZE)
    word_4b = address << 3 | extended << 2
    header[0] = (data_len_code << 4) | (bus << 1) | int(fd)
    header[1] = word_4b & 0xFF
    header[2] = (word_4b >> 8) & 0xFF
    header[3] = (word_4b >> 16) & 0xFF
    header[4] = (word_4b >> 24) & 0xFF
    header[5] = calculate_checksum(header[:5] + dat)

    snds[-1] += header + dat
    if len(snds[-1]) > 256: # Limit chunks to 256 bytes
      snds.append(b'')

  return snds

def unpack_can_buffer(dat):
  ret = []

  while len(dat) >= CANPACKET_HEAD_SIZE:
    data_len = DLC_TO_LEN[(dat[0]>>4)]

    header = dat[:CANPACKET_HEAD_SIZE]

    bus = (header[0] >> 1) & 0x7
    address = (header[4] << 24 | header[3] << 16 | header[2] << 8 | header[1]) >> 3

    if (header[1] >> 1) & 0x1:
      # returned
      bus += 128
    if header[1] & 0x1:
      # rejected
      bus += 192

    # we need more from the next transfer
    if data_len > len(dat) - CANPACKET_HEAD_SIZE:
      break

    assert calculate_checksum(dat[:(CANPACKET_HEAD_SIZE+data_len)]) == 0, "CAN packet checksum incorrect"

    data = dat[CANPACKET_HEAD_SIZE:(CANPACKET_HEAD_SIZE+data_len)]
    dat = dat[(CANPACKET_HEAD_SIZE+data_len):]

    ret.append((address, data, bus))

  return (ret, dat)


def ensure_version(desc, lib_field, panda_field, fn):
  @wraps(fn)
  def wrapper(self, *args, **kwargs):
    lib_version = getattr(self, lib_field)
    panda_version = getattr(self, panda_field)
    if lib_version != panda_version:
      raise RuntimeError(f"{desc} packet version mismatch: panda's firmware v{panda_version}, library v{lib_version}. Reflash panda.")
    return fn(self, *args, **kwargs)
  return wrapper
ensure_can_packet_version = partial(ensure_version, "CAN", "CAN_PACKET_VERSION", "can_version")
ensure_can_health_packet_version = partial(ensure_version, "CAN health", "CAN_HEALTH_PACKET_VERSION", "can_health_version")
ensure_health_packet_version = partial(ensure_version, "health", "HEALTH_PACKET_VERSION", "health_version")



<<<<<<< HEAD
class ALTERNATIVE_EXPERIENCE:
  DEFAULT = 0
  DISABLE_DISENGAGE_ON_GAS = 1
  DISABLE_STOCK_AEB = 2
  RAISE_LONGITUDINAL_LIMITS_TO_ISO_MAX = 8
  ALLOW_AEB = 16

  # sunnypilot
  ENABLE_MADS = 2 ** 10
  DISENGAGE_LATERAL_ON_BRAKE = 2 ** 11

=======
>>>>>>> 978ee190
class Panda:

  SERIAL_DEBUG = 0
  SERIAL_ESP = 1
  SERIAL_LIN1 = 2
  SERIAL_LIN2 = 3
  SERIAL_SOM_DEBUG = 4

  USB_VIDS = (0xbbaa, 0x3801)  # 0x3801 is comma's registered VID
  USB_PIDS = (0xddee, 0xddcc)
  REQUEST_IN = usb1.ENDPOINT_IN | usb1.TYPE_VENDOR | usb1.RECIPIENT_DEVICE
  REQUEST_OUT = usb1.ENDPOINT_OUT | usb1.TYPE_VENDOR | usb1.RECIPIENT_DEVICE

  HW_TYPE_UNKNOWN = b'\x00'
  HW_TYPE_WHITE_PANDA = b'\x01'
  HW_TYPE_GREY_PANDA = b'\x02'
  HW_TYPE_BLACK_PANDA = b'\x03'
  HW_TYPE_PEDAL = b'\x04'
  HW_TYPE_UNO = b'\x05'
  HW_TYPE_DOS = b'\x06'
  HW_TYPE_RED_PANDA = b'\x07'
  HW_TYPE_RED_PANDA_V2 = b'\x08'
  HW_TYPE_TRES = b'\x09'
  HW_TYPE_CUATRO = b'\x0a'

  CAN_PACKET_VERSION = 4
  HEALTH_PACKET_VERSION = 16
  CAN_HEALTH_PACKET_VERSION = 5
  HEALTH_STRUCT = struct.Struct("<IIIIIIIIBBBBBHBBBHfBBHBHHB")
  CAN_HEALTH_STRUCT = struct.Struct("<BIBBBBBBBBIIIIIIIHHBBBIIII")

  F4_DEVICES = [HW_TYPE_WHITE_PANDA, HW_TYPE_GREY_PANDA, HW_TYPE_BLACK_PANDA, HW_TYPE_UNO, HW_TYPE_DOS]
  H7_DEVICES = [HW_TYPE_RED_PANDA, HW_TYPE_RED_PANDA_V2, HW_TYPE_TRES, HW_TYPE_CUATRO]

  INTERNAL_DEVICES = (HW_TYPE_UNO, HW_TYPE_DOS, HW_TYPE_TRES, HW_TYPE_CUATRO)
  HAS_OBD = (HW_TYPE_BLACK_PANDA, HW_TYPE_UNO, HW_TYPE_DOS, HW_TYPE_RED_PANDA, HW_TYPE_RED_PANDA_V2, HW_TYPE_TRES, HW_TYPE_CUATRO)

  MAX_FAN_RPMs = {
    HW_TYPE_UNO: 5100,
    HW_TYPE_DOS: 6500,
    HW_TYPE_TRES: 6600,
    HW_TYPE_CUATRO: 6600,
  }

  HARNESS_STATUS_NC = 0
  HARNESS_STATUS_NORMAL = 1
  HARNESS_STATUS_FLIPPED = 2

<<<<<<< HEAD
  # first byte is for EPS scaling factor
  FLAG_TOYOTA_ALT_BRAKE = (1 << 8)
  FLAG_TOYOTA_STOCK_LONGITUDINAL = (2 << 8)
  FLAG_TOYOTA_LTA = (4 << 8)
  FLAG_TOYOTA_SECOC = (8 << 8)

  FLAG_HONDA_ALT_BRAKE = 1
  FLAG_HONDA_BOSCH_LONG = 2
  FLAG_HONDA_NIDEC_ALT = 4
  FLAG_HONDA_RADARLESS = 8

  FLAG_HYUNDAI_EV_GAS = 1
  FLAG_HYUNDAI_HYBRID_GAS = 2
  FLAG_HYUNDAI_LONG = 4
  FLAG_HYUNDAI_CAMERA_SCC = 8
  FLAG_HYUNDAI_CANFD_HDA2 = 16
  FLAG_HYUNDAI_CANFD_ALT_BUTTONS = 32
  FLAG_HYUNDAI_ALT_LIMITS = 64
  FLAG_HYUNDAI_CANFD_HDA2_ALT_STEERING = 128
  FLAG_HYUNDAI_ESCC = 512
  FLAG_HYUNDAI_LONG_MAIN_CRUISE_TOGGLEABLE = 1024

  FLAG_TESLA_POWERTRAIN = 1
  FLAG_TESLA_LONG_CONTROL = 2
  FLAG_TESLA_RAVEN = 4

  FLAG_VOLKSWAGEN_LONG_CONTROL = 1

  FLAG_CHRYSLER_RAM_DT = 1
  FLAG_CHRYSLER_RAM_HD = 2

  FLAG_SUBARU_GEN2 = 1
  FLAG_SUBARU_LONG = 2
  FLAG_SUBARU_PREGLOBAL_REVERSED_DRIVER_TORQUE = 4

  FLAG_NISSAN_ALT_EPS_BUS = 1
  FLAG_NISSAN_LEAF = 512

  FLAG_GM_HW_CAM = 1
  FLAG_GM_HW_CAM_LONG = 2

  FLAG_FORD_LONG_CONTROL = 1
  FLAG_FORD_CANFD = 2

=======
>>>>>>> 978ee190
  def __init__(self, serial: str | None = None, claim: bool = True, disable_checks: bool = True, can_speed_kbps: int = 500, cli: bool = True):
    self._disable_checks = disable_checks

    self._handle: BaseHandle
    self._handle_open = False
    self.can_rx_overflow_buffer = b''
    self._can_speed_kbps = can_speed_kbps

    if cli and serial is None:
        self._connect_serial = self._cli_select_panda()
    else:
        self._connect_serial = serial

    # connect and set mcu type
    self.connect(claim)

  def _cli_select_panda(self):
    dfu_pandas = PandaDFU.list()
    if len(dfu_pandas) > 0:
      print("INFO: some attached pandas are in DFU mode.")

    pandas = self.list()
    if len(pandas) == 0:
      print("INFO: panda not available")
      return None
    if len(pandas) == 1:
      print(f"INFO: connecting to panda {pandas[0]}")
      return pandas[0]
    while True:
      print("Multiple pandas available:")
      pandas.sort()
      for idx, serial in enumerate(pandas):
        print(f"{[idx]}: {serial}")
      try:
        choice = int(input("Choose serial [0]:") or "0")
        return pandas[choice]
      except (ValueError, IndexError):
        print("Enter a valid index.")

  def __enter__(self):
    return self

  def __exit__(self, *args):
    self.close()

  def close(self):
    if self._handle_open:
      self._handle.close()
      self._handle_open = False
      if self._context is not None:
        self._context.close()

  def connect(self, claim=True, wait=False):
    self.close()

    self._handle = None
    while self._handle is None:
      # try USB first, then SPI
      self._context, self._handle, serial, self.bootstub, bcd = self.usb_connect(self._connect_serial, claim=claim, no_error=wait)
      if self._handle is None:
        self._context, self._handle, serial, self.bootstub, bcd = self.spi_connect(self._connect_serial)
      if not wait:
        break

    if self._handle is None:
      raise Exception("failed to connect to panda")

    # Some fallback logic to determine panda and MCU type for old bootstubs,
    # since we now support multiple MCUs and need to know which fw to flash.
    # Three cases to consider:
    # A) oldest bootstubs don't have any way to distinguish
    #    MCU or panda type
    # B) slightly newer (~2 weeks after first C3's built) bootstubs
    #    have the panda type set in the USB bcdDevice
    # C) latest bootstubs also implement the endpoint for panda type
    self._bcd_hw_type = None
    ret = self._handle.controlRead(Panda.REQUEST_IN, 0xc1, 0, 0, 0x40)
    missing_hw_type_endpoint = self.bootstub and ret.startswith(b'\xff\x00\xc1\x3e\xde\xad\xd0\x0d')
    if missing_hw_type_endpoint and bcd is not None:
      self._bcd_hw_type = bcd

    # For case A, we assume F4 MCU type, since all H7 pandas should be case B at worst
    self._assume_f4_mcu = (self._bcd_hw_type is None) and missing_hw_type_endpoint

    self._serial = serial
    self._connect_serial = serial
    self._handle_open = True
    self._mcu_type = self.get_mcu_type()
    self.health_version, self.can_version, self.can_health_version = self.get_packets_versions()
    logger.debug("connected")

    # disable openpilot's heartbeat checks
    if self._disable_checks:
      self.set_heartbeat_disabled()
      self.set_power_save(0)

    # reset comms
    self.can_reset_communications()

    # disable automatic CAN-FD switching
    for bus in range(PANDA_BUS_CNT):
      self.set_canfd_auto(bus, False)

    # set CAN speed
    for bus in range(PANDA_BUS_CNT):
      self.set_can_speed_kbps(bus, self._can_speed_kbps)

  @property
  def spi(self) -> bool:
    return isinstance(self._handle, PandaSpiHandle)

  @classmethod
  def spi_connect(cls, serial, ignore_version=False):
    # get UID to confirm slave is present and up
    handle = None
    spi_serial = None
    bootstub = None
    spi_version = None
    try:
      handle = PandaSpiHandle()

      # connect by protcol version
      try:
        dat = handle.get_protocol_version()
        spi_serial = binascii.hexlify(dat[:12]).decode()
        pid = dat[13]
        if pid not in (0xcc, 0xee):
          raise PandaSpiException("invalid bootstub status")
        bootstub = pid == 0xee
        spi_version = dat[14]
      except PandaSpiException:
        # fallback, we'll raise a protocol mismatch below
        dat = handle.controlRead(Panda.REQUEST_IN, 0xc3, 0, 0, 12, timeout=100)
        spi_serial = binascii.hexlify(dat).decode()
        bootstub = Panda.flasher_present(handle)
        spi_version = 0
    except PandaSpiException:
      pass

    # no connection or wrong panda
    if None in (spi_serial, bootstub) or (serial is not None and (spi_serial != serial)):
      handle = None
      spi_serial = None
      bootstub = False

    # ensure our protocol version matches the panda
    if handle is not None and not ignore_version:
      if spi_version != handle.PROTOCOL_VERSION:
        err = f"panda protocol mismatch: expected {handle.PROTOCOL_VERSION}, got {spi_version}. reflash panda"
        raise PandaProtocolMismatch(err)

    return None, handle, spi_serial, bootstub, None

  @classmethod
  def usb_connect(cls, serial, claim=True, no_error=False):
    handle, usb_serial, bootstub, bcd = None, None, None, None
    context = usb1.USBContext()
    context.open()
    try:
      for device in context.getDeviceList(skip_on_error=True):
        if device.getVendorID() in cls.USB_VIDS and device.getProductID() in cls.USB_PIDS:
          try:
            this_serial = device.getSerialNumber()
          except Exception:
            # Allow to ignore errors on reconnect. USB hubs need some time to initialize after panda reset
            if not no_error:
              logger.exception("failed to get serial number of panda")
            continue

          if serial is None or this_serial == serial:
            logger.debug("opening device %s %s", this_serial, hex(device.getProductID()))

            usb_serial = this_serial
            bootstub = (device.getProductID() & 0xF0) == 0xe0
            handle = device.open()
            if sys.platform not in ("win32", "cygwin", "msys", "darwin"):
              handle.setAutoDetachKernelDriver(True)
            if claim:
              handle.claimInterface(0)
              # handle.setInterfaceAltSetting(0, 0)  # Issue in USB stack

            # bcdDevice wasn't always set to the hw type, ignore if it's the old constant
            this_bcd = device.getbcdDevice()
            if this_bcd is not None and this_bcd != 0x2300:
              bcd = bytearray([this_bcd >> 8, ])

            break
    except Exception:
      logger.exception("USB connect error")

    usb_handle = None
    if handle is not None:
      usb_handle = PandaUsbHandle(handle)
    else:
      context.close()

    return context, usb_handle, usb_serial, bootstub, bcd

  def is_connected_spi(self):
    return isinstance(self._handle, PandaSpiHandle)

  def is_connected_usb(self):
    return isinstance(self._handle, PandaUsbHandle)

  @classmethod
  def list(cls):
    ret = cls.usb_list()
    ret += cls.spi_list()
    return list(set(ret))

  @classmethod
  def usb_list(cls):
    ret = []
    try:
      with usb1.USBContext() as context:
        for device in context.getDeviceList(skip_on_error=True):
          if device.getVendorID() in cls.USB_VIDS and device.getProductID() in cls.USB_PIDS:
            try:
              serial = device.getSerialNumber()
              if len(serial) == 24:
                ret.append(serial)
              else:
                logger.warning(f"found device with panda descriptors but invalid serial: {serial}", RuntimeWarning)
            except Exception:
              logger.exception("error connecting to panda")
    except Exception:
      logger.exception("exception while listing pandas")
    return ret

  @classmethod
  def spi_list(cls):
    _, _, serial, _, _ = cls.spi_connect(None, ignore_version=True)
    if serial is not None:
      return [serial, ]
    return []

  def reset(self, enter_bootstub=False, enter_bootloader=False, reconnect=True):
    # no response is expected since it resets right away
    timeout = 5000 if isinstance(self._handle, PandaSpiHandle) else 15000
    try:
      if enter_bootloader:
        self._handle.controlWrite(Panda.REQUEST_IN, 0xd1, 0, 0, b'', timeout=timeout, expect_disconnect=True)
      else:
        if enter_bootstub:
          self._handle.controlWrite(Panda.REQUEST_IN, 0xd1, 1, 0, b'', timeout=timeout, expect_disconnect=True)
        else:
          self._handle.controlWrite(Panda.REQUEST_IN, 0xd8, 0, 0, b'', timeout=timeout, expect_disconnect=True)
    except Exception:
      pass

    self.close()
    if not enter_bootloader and reconnect:
      self.reconnect()

  @property
  def connected(self) -> bool:
    return self._handle_open

  def reconnect(self):
    if self._handle_open:
      self.close()

    success = False
    # wait up to 15 seconds
    for _ in range(15*10):
      try:
        self.connect(claim=False, wait=True)
        success = True
        break
      except Exception:
        pass
      time.sleep(0.1)
    if not success:
      raise Exception("reconnect failed")

  @staticmethod
  def flasher_present(handle: BaseHandle) -> bool:
    fr = handle.controlRead(Panda.REQUEST_IN, 0xb0, 0, 0, 0xc)
    return fr[4:8] == b"\xde\xad\xd0\x0d"

  @staticmethod
  def flash_static(handle, code, mcu_type):
    assert mcu_type is not None, "must set valid mcu_type to flash"

    # confirm flasher is present
    assert Panda.flasher_present(handle)

    # determine sectors to erase
    apps_sectors_cumsum = accumulate(mcu_type.config.sector_sizes[1:])
    last_sector = next((i + 1 for i, v in enumerate(apps_sectors_cumsum) if v > len(code)), -1)
    assert last_sector >= 1, "Binary too small? No sector to erase."
    assert last_sector < 7, "Binary too large! Risk of overwriting provisioning chunk."

    # unlock flash
    logger.info("flash: unlocking")
    handle.controlWrite(Panda.REQUEST_IN, 0xb1, 0, 0, b'')

    # erase sectors
    logger.info(f"flash: erasing sectors 1 - {last_sector}")
    for i in range(1, last_sector + 1):
      handle.controlWrite(Panda.REQUEST_IN, 0xb2, i, 0, b'')

    # flash over EP2
    STEP = 0x10
    logger.info("flash: flashing")
    for i in range(0, len(code), STEP):
      handle.bulkWrite(2, code[i:i + STEP])

    # reset
    logger.info("flash: resetting")
    try:
      handle.controlWrite(Panda.REQUEST_IN, 0xd8, 0, 0, b'', expect_disconnect=True)
    except Exception:
      pass

  def flash(self, fn=None, code=None, reconnect=True):
    if self.up_to_date(fn=fn):
      logger.info("flash: already up to date")
      return

    if not fn:
      fn = os.path.join(FW_PATH, self._mcu_type.config.app_fn)
    assert os.path.isfile(fn)
    logger.debug("flash: main version is %s", self.get_version())
    if not self.bootstub:
      self.reset(enter_bootstub=True)
    assert(self.bootstub)

    if code is None:
      with open(fn, "rb") as f:
        code = f.read()

    # get version
    logger.debug("flash: bootstub version is %s", self.get_version())

    # do flash
    Panda.flash_static(self._handle, code, mcu_type=self._mcu_type)

    # reconnect
    if reconnect:
      self.reconnect()

  def recover(self, timeout: int | None = 60, reset: bool = True) -> bool:
    dfu_serial = self.get_dfu_serial()

    if reset:
      self.reset(enter_bootstub=True)
      self.reset(enter_bootloader=True)

    if not self.wait_for_dfu(dfu_serial, timeout=timeout):
      return False

    dfu = PandaDFU(dfu_serial)
    dfu.recover()

    # reflash after recover
    self.connect(True, True)
    self.flash()
    return True

  @staticmethod
  def wait_for_dfu(dfu_serial: str | None, timeout: int | None = None) -> bool:
    t_start = time.monotonic()
    dfu_list = PandaDFU.list()
    while (dfu_serial is None and len(dfu_list) == 0) or (dfu_serial is not None and dfu_serial not in dfu_list):
      logger.debug("waiting for DFU...")
      time.sleep(0.1)
      if timeout is not None and (time.monotonic() - t_start) > timeout:
        return False
      dfu_list = PandaDFU.list()
    return True

  @staticmethod
  def wait_for_panda(serial: str | None, timeout: int) -> bool:
    t_start = time.monotonic()
    serials = Panda.list()
    while (serial is None and len(serials) == 0) or (serial is not None and serial not in serials):
      logger.debug("waiting for panda...")
      time.sleep(0.1)
      if timeout is not None and (time.monotonic() - t_start) > timeout:
        return False
      serials = Panda.list()
    return True

  def up_to_date(self, fn=None) -> bool:
    current = self.get_signature()
    if fn is None:
      fn = os.path.join(FW_PATH, self.get_mcu_type().config.app_fn)
    expected = Panda.get_signature_from_firmware(fn)
    return (current == expected)

  def call_control_api(self, msg):
    self._handle.controlWrite(Panda.REQUEST_OUT, msg, 0, 0, b'')

  # ******************* health *******************

  @ensure_health_packet_version
  def health(self):
    dat = self._handle.controlRead(Panda.REQUEST_IN, 0xd2, 0, 0, self.HEALTH_STRUCT.size)
    a = self.HEALTH_STRUCT.unpack(dat)
    return {
      "uptime": a[0],
      "voltage": a[1],
      "current": a[2],
      "safety_tx_blocked": a[3],
      "safety_rx_invalid": a[4],
      "tx_buffer_overflow": a[5],
      "rx_buffer_overflow": a[6],
      "faults": a[7],
      "ignition_line": a[8],
      "ignition_can": a[9],
      "controls_allowed": a[10],
      "car_harness_status": a[11],
      "safety_mode": a[12],
      "safety_param": a[13],
      "fault_status": a[14],
      "power_save_enabled": a[15],
      "heartbeat_lost": a[16],
      "alternative_experience": a[17],
      "interrupt_load": a[18],
      "fan_power": a[19],
      "safety_rx_checks_invalid": a[20],
      "spi_checksum_error_count": a[21],
      "fan_stall_count": a[22],
      "sbu1_voltage_mV": a[23],
      "sbu2_voltage_mV": a[24],
      "som_reset_triggered": a[25],
    }

  @ensure_can_health_packet_version
  def can_health(self, can_number):
    LEC_ERROR_CODE = {
      0: "No error",
      1: "Stuff error",
      2: "Form error",
      3: "AckError",
      4: "Bit1Error",
      5: "Bit0Error",
      6: "CRCError",
      7: "NoChange",
    }
    dat = self._handle.controlRead(Panda.REQUEST_IN, 0xc2, int(can_number), 0, self.CAN_HEALTH_STRUCT.size)
    a = self.CAN_HEALTH_STRUCT.unpack(dat)
    return {
      "bus_off": a[0],
      "bus_off_cnt": a[1],
      "error_warning": a[2],
      "error_passive": a[3],
      "last_error": LEC_ERROR_CODE[a[4]],
      "last_stored_error": LEC_ERROR_CODE[a[5]],
      "last_data_error": LEC_ERROR_CODE[a[6]],
      "last_data_stored_error": LEC_ERROR_CODE[a[7]],
      "receive_error_cnt": a[8],
      "transmit_error_cnt": a[9],
      "total_error_cnt": a[10],
      "total_tx_lost_cnt": a[11],
      "total_rx_lost_cnt": a[12],
      "total_tx_cnt": a[13],
      "total_rx_cnt": a[14],
      "total_fwd_cnt": a[15],
      "total_tx_checksum_error_cnt": a[16],
      "can_speed": a[17],
      "can_data_speed": a[18],
      "canfd_enabled": a[19],
      "brs_enabled": a[20],
      "canfd_non_iso": a[21],
      "irq0_call_rate": a[22],
      "irq1_call_rate": a[23],
      "irq2_call_rate": a[24],
      "can_core_reset_count": a[25],
    }

  # ******************* control *******************

  def get_version(self):
    return self._handle.controlRead(Panda.REQUEST_IN, 0xd6, 0, 0, 0x40).decode('utf8')

  @staticmethod
  def get_signature_from_firmware(fn) -> bytes:
    with open(fn, 'rb') as f:
      f.seek(-128, 2)  # Seek from end of file
      return f.read(128)

  def get_signature(self) -> bytes:
    part_1 = self._handle.controlRead(Panda.REQUEST_IN, 0xd3, 0, 0, 0x40)
    part_2 = self._handle.controlRead(Panda.REQUEST_IN, 0xd4, 0, 0, 0x40)
    return bytes(part_1 + part_2)

  def get_type(self):
    ret = self._handle.controlRead(Panda.REQUEST_IN, 0xc1, 0, 0, 0x40)

    # old bootstubs don't implement this endpoint, see comment in Panda.device
    if self._bcd_hw_type is not None and (ret is None or len(ret) != 1):
      ret = self._bcd_hw_type

    return ret

  # Returns tuple with health packet version and CAN packet/USB packet version
  def get_packets_versions(self):
    dat = self._handle.controlRead(Panda.REQUEST_IN, 0xdd, 0, 0, 3)
    if dat and len(dat) == 3:
      a = struct.unpack("BBB", dat)
      return (a[0], a[1], a[2])
    else:
      return (0, 0, 0)

  def get_mcu_type(self) -> McuType:
    hw_type = self.get_type()
    if hw_type in Panda.F4_DEVICES:
      return McuType.F4
    elif hw_type in Panda.H7_DEVICES:
      return McuType.H7
    else:
      # have to assume F4, see comment in Panda.connect
      if self._assume_f4_mcu:
        return McuType.F4

    raise ValueError(f"unknown HW type: {hw_type}")

  def has_obd(self):
    return self.get_type() in Panda.HAS_OBD

  def is_internal(self):
    return self.get_type() in Panda.INTERNAL_DEVICES

  def get_serial(self):
    """
      Returns the comma-issued dongle ID from our provisioning
    """
    dat = self._handle.controlRead(Panda.REQUEST_IN, 0xd0, 0, 0, 0x20)
    hashsig, calc_hash = dat[0x1c:], hashlib.sha1(dat[0:0x1c]).digest()[0:4]
    assert(hashsig == calc_hash)
    return [dat[0:0x10].decode("utf8"), dat[0x10:0x10 + 10].decode("utf8")]

  def get_usb_serial(self):
    """
      Returns the serial number reported from the USB descriptor;
      matches the MCU UID
    """
    return self._serial

  def get_dfu_serial(self):
    return PandaDFU.st_serial_to_dfu_serial(self._serial, self._mcu_type)

  def get_uid(self):
    """
      Returns the UID from the MCU
    """
    dat = self._handle.controlRead(Panda.REQUEST_IN, 0xc3, 0, 0, 12)
    return binascii.hexlify(dat).decode()

  def get_secret(self):
    return self._handle.controlRead(Panda.REQUEST_IN, 0xd0, 1, 0, 0x10)

  def get_interrupt_call_rate(self, irqnum):
    dat = self._handle.controlRead(Panda.REQUEST_IN, 0xc4, int(irqnum), 0, 4)
    return struct.unpack("I", dat)[0]

  # ******************* configuration *******************

  def set_power_save(self, power_save_enabled=0):
    self._handle.controlWrite(Panda.REQUEST_OUT, 0xe7, int(power_save_enabled), 0, b'')

  def set_safety_mode(self, mode=0, param=0):  # Safety.SAFETY_SILENT
    self._handle.controlWrite(Panda.REQUEST_OUT, 0xdc, mode, param, b'')

  def set_obd(self, obd):
    self._handle.controlWrite(Panda.REQUEST_OUT, 0xdb, int(obd), 0, b'')

  def set_can_loopback(self, enable):
    # set can loopback mode for all buses
    self._handle.controlWrite(Panda.REQUEST_OUT, 0xe5, int(enable), 0, b'')

  def set_can_enable(self, bus_num, enable):
    # sets the can transceiver enable pin
    self._handle.controlWrite(Panda.REQUEST_OUT, 0xf4, int(bus_num), int(enable), b'')

  def set_can_speed_kbps(self, bus, speed):
    self._handle.controlWrite(Panda.REQUEST_OUT, 0xde, bus, int(speed * 10), b'')

  def set_can_data_speed_kbps(self, bus, speed):
    self._handle.controlWrite(Panda.REQUEST_OUT, 0xf9, bus, int(speed * 10), b'')

  def set_canfd_non_iso(self, bus, non_iso):
    self._handle.controlWrite(Panda.REQUEST_OUT, 0xfc, bus, int(non_iso), b'')

  def set_canfd_auto(self, bus, auto):
      self._handle.controlWrite(Panda.REQUEST_OUT, 0xe8, bus, int(auto), b'')

  def set_uart_baud(self, uart, rate):
    self._handle.controlWrite(Panda.REQUEST_OUT, 0xe4, uart, int(rate / 300), b'')

  def set_uart_parity(self, uart, parity):
    # parity, 0=off, 1=even, 2=odd
    self._handle.controlWrite(Panda.REQUEST_OUT, 0xe2, uart, parity, b'')

  def set_uart_callback(self, uart, install):
    self._handle.controlWrite(Panda.REQUEST_OUT, 0xe3, uart, int(install), b'')

  # ******************* can *******************

  # The panda will NAK CAN writes when there is CAN congestion.
  # libusb will try to send it again, with a max timeout.
  # Timeout is in ms. If set to 0, the timeout is infinite.
  CAN_SEND_TIMEOUT_MS = 10

  def can_reset_communications(self):
    self._handle.controlWrite(Panda.REQUEST_OUT, 0xc0, 0, 0, b'')

  @ensure_can_packet_version
  def can_send_many(self, arr, *, fd=False, timeout=CAN_SEND_TIMEOUT_MS):
    snds = pack_can_buffer(arr, fd=fd)
    for tx in snds:
      while len(tx) > 0:
        bs = self._handle.bulkWrite(3, tx, timeout=timeout)
        tx = tx[bs:]

  def can_send(self, addr, dat, bus, *, fd=False, timeout=CAN_SEND_TIMEOUT_MS):
    self.can_send_many([[addr, dat, bus]], fd=fd, timeout=timeout)

  @ensure_can_packet_version
  def can_recv(self):
    dat = bytearray()
    while True:
      try:
        dat = self._handle.bulkRead(1, 16384) # Max receive batch size + 2 extra reserve frames
        break
      except (usb1.USBErrorIO, usb1.USBErrorOverflow):
        logger.error("CAN: BAD RECV, RETRYING")
        time.sleep(0.1)
    msgs, self.can_rx_overflow_buffer = unpack_can_buffer(self.can_rx_overflow_buffer + dat)
    return msgs

  def can_clear(self, bus):
    """Clears all messages from the specified internal CAN ringbuffer as
    though it were drained.

    Args:
      bus (int): can bus number to clear a tx queue, or 0xFFFF to clear the
        global can rx queue.

    """
    self._handle.controlWrite(Panda.REQUEST_OUT, 0xf1, bus, 0, b'')

  # ******************* isotp *******************

  def isotp_send(self, addr, dat, bus, recvaddr=None, subaddr=None):
    return isotp_send(self, dat, addr, bus, recvaddr, subaddr)

  def isotp_recv(self, addr, bus=0, sendaddr=None, subaddr=None):
    return isotp_recv(self, addr, bus, sendaddr, subaddr)

  # ******************* serial *******************

  def serial_read(self, port_number):
    ret = []
    while 1:
      lret = bytes(self._handle.controlRead(Panda.REQUEST_IN, 0xe0, port_number, 0, 0x40))
      if len(lret) == 0:
        break
      ret.append(lret)
    return b''.join(ret)

  def serial_write(self, port_number, ln):
    ret = 0
    if isinstance(ln, str):
      ln = bytes(ln, 'utf-8')
    for i in range(0, len(ln), 0x20):
      ret += self._handle.bulkWrite(2, struct.pack("B", port_number) + ln[i:i + 0x20])
    return ret

  def serial_clear(self, port_number):
    """Clears all messages (tx and rx) from the specified internal uart
    ringbuffer as though it were drained.

    Args:
      port_number (int): port number of the uart to clear.

    """
    self._handle.controlWrite(Panda.REQUEST_OUT, 0xf2, port_number, 0, b'')

  def send_heartbeat(self, engaged=True, engaged_mads=True):
    self._handle.controlWrite(Panda.REQUEST_OUT, 0xf3, engaged, engaged_mads, b'')

  # disable heartbeat checks for use outside of openpilot
  # sending a heartbeat will reenable the checks
  def set_heartbeat_disabled(self):
    self._handle.controlWrite(Panda.REQUEST_OUT, 0xf8, 0, 0, b'')

  # ****************** Timer *****************
  def get_microsecond_timer(self):
    dat = self._handle.controlRead(Panda.REQUEST_IN, 0xa8, 0, 0, 4)
    return struct.unpack("I", dat)[0]

  # ******************* IR *******************
  def set_ir_power(self, percentage):
    self._handle.controlWrite(Panda.REQUEST_OUT, 0xb0, int(percentage), 0, b'')

  # ******************* Fan ******************
  def set_fan_power(self, percentage):
    self._handle.controlWrite(Panda.REQUEST_OUT, 0xb1, int(percentage), 0, b'')

  def get_fan_rpm(self):
    dat = self._handle.controlRead(Panda.REQUEST_IN, 0xb2, 0, 0, 2)
    a = struct.unpack("H", dat)
    return a[0]

  # ****************** Siren *****************
  def set_siren(self, enabled):
    self._handle.controlWrite(Panda.REQUEST_OUT, 0xf6, int(enabled), 0, b'')

  # ****************** Debug *****************
  def set_green_led(self, enabled):
    self._handle.controlWrite(Panda.REQUEST_OUT, 0xf7, int(enabled), 0, b'')

  def set_clock_source_period(self, period):
    self._handle.controlWrite(Panda.REQUEST_OUT, 0xe6, period, 0, b'')

  def force_relay_drive(self, intercept_relay_drive, ignition_relay_drive):
    self._handle.controlWrite(Panda.REQUEST_OUT, 0xc5, (int(intercept_relay_drive) | int(ignition_relay_drive) << 1), 0, b'')

  def read_som_gpio(self) -> bool:
    r = self._handle.controlRead(Panda.REQUEST_IN, 0xc6, 0, 0, 1)
    return r[0] == 1<|MERGE_RESOLUTION|>--- conflicted
+++ resolved
@@ -101,20 +101,6 @@
 
 
 
-<<<<<<< HEAD
-class ALTERNATIVE_EXPERIENCE:
-  DEFAULT = 0
-  DISABLE_DISENGAGE_ON_GAS = 1
-  DISABLE_STOCK_AEB = 2
-  RAISE_LONGITUDINAL_LIMITS_TO_ISO_MAX = 8
-  ALLOW_AEB = 16
-
-  # sunnypilot
-  ENABLE_MADS = 2 ** 10
-  DISENGAGE_LATERAL_ON_BRAKE = 2 ** 11
-
-=======
->>>>>>> 978ee190
 class Panda:
 
   SERIAL_DEBUG = 0
@@ -163,53 +149,6 @@
   HARNESS_STATUS_NORMAL = 1
   HARNESS_STATUS_FLIPPED = 2
 
-<<<<<<< HEAD
-  # first byte is for EPS scaling factor
-  FLAG_TOYOTA_ALT_BRAKE = (1 << 8)
-  FLAG_TOYOTA_STOCK_LONGITUDINAL = (2 << 8)
-  FLAG_TOYOTA_LTA = (4 << 8)
-  FLAG_TOYOTA_SECOC = (8 << 8)
-
-  FLAG_HONDA_ALT_BRAKE = 1
-  FLAG_HONDA_BOSCH_LONG = 2
-  FLAG_HONDA_NIDEC_ALT = 4
-  FLAG_HONDA_RADARLESS = 8
-
-  FLAG_HYUNDAI_EV_GAS = 1
-  FLAG_HYUNDAI_HYBRID_GAS = 2
-  FLAG_HYUNDAI_LONG = 4
-  FLAG_HYUNDAI_CAMERA_SCC = 8
-  FLAG_HYUNDAI_CANFD_HDA2 = 16
-  FLAG_HYUNDAI_CANFD_ALT_BUTTONS = 32
-  FLAG_HYUNDAI_ALT_LIMITS = 64
-  FLAG_HYUNDAI_CANFD_HDA2_ALT_STEERING = 128
-  FLAG_HYUNDAI_ESCC = 512
-  FLAG_HYUNDAI_LONG_MAIN_CRUISE_TOGGLEABLE = 1024
-
-  FLAG_TESLA_POWERTRAIN = 1
-  FLAG_TESLA_LONG_CONTROL = 2
-  FLAG_TESLA_RAVEN = 4
-
-  FLAG_VOLKSWAGEN_LONG_CONTROL = 1
-
-  FLAG_CHRYSLER_RAM_DT = 1
-  FLAG_CHRYSLER_RAM_HD = 2
-
-  FLAG_SUBARU_GEN2 = 1
-  FLAG_SUBARU_LONG = 2
-  FLAG_SUBARU_PREGLOBAL_REVERSED_DRIVER_TORQUE = 4
-
-  FLAG_NISSAN_ALT_EPS_BUS = 1
-  FLAG_NISSAN_LEAF = 512
-
-  FLAG_GM_HW_CAM = 1
-  FLAG_GM_HW_CAM_LONG = 2
-
-  FLAG_FORD_LONG_CONTROL = 1
-  FLAG_FORD_CANFD = 2
-
-=======
->>>>>>> 978ee190
   def __init__(self, serial: str | None = None, claim: bool = True, disable_checks: bool = True, can_speed_kbps: int = 500, cli: bool = True):
     self._disable_checks = disable_checks
 
