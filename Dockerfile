FROM ubuntu:24.04

ENV PYTHONUNBUFFERED=1
ENV PYTHONPATH=/tmp/pythonpath

# deps install
COPY pyproject.toml __init__.py setup.sh /tmp/
COPY python/__init__.py /tmp/python/
ENV DEBIAN_FRONTEND=noninteractive
RUN apt-get update && apt-get install -y --no-install-recommends sudo && /tmp/setup.sh

COPY pyproject.toml __init__.py $PYTHONPATH/panda/
COPY python/__init__.py $PYTHONPATH/panda/python/
RUN pip3 install --break-system-packages --no-cache-dir $PYTHONPATH/panda/[dev]

RUN git config --global --add safe.directory $PYTHONPATH/panda
<<<<<<< HEAD
ENV OPENDBC_REF="108513ae6329d7e533e4de00dccd5d585592aab3"
RUN cd /tmp/ && \
    git clone --depth 1 https://github.com/sunnypilot/opendbc opendbc_repo && \
    cd opendbc_repo && git fetch origin $OPENDBC_REF && git checkout FETCH_HEAD && rm -rf .git/ && \
    pip3 install --break-system-packages --no-cache-dir Cython numpy pycapnp  && \
    ln -s $PWD/opendbc $PYTHONPATH/opendbc && \
    scons -j8 --minimal opendbc/
=======
>>>>>>> d75699e6

# for Jenkins
COPY README.md panda.tar.* /tmp/
RUN mkdir -p /tmp/pythonpath/panda && \
    tar -xvf /tmp/panda.tar.gz -C /tmp/pythonpath/panda/ || true<|MERGE_RESOLUTION|>--- conflicted
+++ resolved
@@ -14,16 +14,6 @@
 RUN pip3 install --break-system-packages --no-cache-dir $PYTHONPATH/panda/[dev]
 
 RUN git config --global --add safe.directory $PYTHONPATH/panda
-<<<<<<< HEAD
-ENV OPENDBC_REF="108513ae6329d7e533e4de00dccd5d585592aab3"
-RUN cd /tmp/ && \
-    git clone --depth 1 https://github.com/sunnypilot/opendbc opendbc_repo && \
-    cd opendbc_repo && git fetch origin $OPENDBC_REF && git checkout FETCH_HEAD && rm -rf .git/ && \
-    pip3 install --break-system-packages --no-cache-dir Cython numpy pycapnp  && \
-    ln -s $PWD/opendbc $PYTHONPATH/opendbc && \
-    scons -j8 --minimal opendbc/
-=======
->>>>>>> d75699e6
 
 # for Jenkins
 COPY README.md panda.tar.* /tmp/
